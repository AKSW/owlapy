"""OWLAPY

loosely based on OWL API

many help texts copied from OWL API [1]
OWLAPI licence: LGPL and Apache

[1] https://github.com/owlcs/owlapi
"""

<<<<<<< HEAD

__version__ = '0.0.4'
=======
# the import order must be fixed otherwise there are circular import errors
import owlapy.model
>>>>>>> aad85167
<|MERGE_RESOLUTION|>--- conflicted
+++ resolved
@@ -8,10 +8,8 @@
 [1] https://github.com/owlcs/owlapi
 """
 
-<<<<<<< HEAD
 
-__version__ = '0.0.4'
-=======
+__version__ = '0.0.5'
+
 # the import order must be fixed otherwise there are circular import errors
-import owlapy.model
->>>>>>> aad85167
+import owlapy.model