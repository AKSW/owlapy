--- conflicted
+++ resolved
@@ -1,13 +1,5 @@
 """OWLAPY
 
-<<<<<<< HEAD
 loosely based on OWLAPI"""
 
-__version__ = '0.0.2'
-
-from owlapy.model import HasIRI, IRI
-
-__all__ = 'IRI',
-=======
-loosely based on OWLAPI"""
->>>>>>> 28ad1c99
+__version__ = '0.0.3'
