--- conflicted
+++ resolved
@@ -1,10 +1,5 @@
 """OWLAPY
 
-<<<<<<< HEAD
-loosely based on OWLAPI"""
-
-__version__ = '0.0.3'
-=======
 loosely based on OWL API
 
 many help texts copied from OWL API [1]
@@ -12,4 +7,6 @@
 
 [1] https://github.com/owlcs/owlapi
 """
->>>>>>> 40ecc265
+
+
+__version__ = '0.0.4'