--- conflicted
+++ resolved
@@ -2,13 +2,8 @@
 
 loosely based on OWLAPI"""
 
-<<<<<<< HEAD
-__version__ = '0.0.1'
+__version__ = '0.0.2'
 
-from owlapy.base import HasIRI, IRI
-__all__ = 'HasIRI', 'IRI'
-=======
 from owlapy.model import HasIRI, IRI
 
-__all__ = 'IRI',
->>>>>>> 1e518815
+__all__ = 'IRI',