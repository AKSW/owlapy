import logging
import operator
from functools import singledispatchmethod, reduce
from logging import warning
from types import MappingProxyType
from typing import Iterable, Dict, Mapping

from owlapy.model import OWLReasoner, OWLOntology, OWLNamedIndividual, OWLClass, OWLClassExpression, \
    OWLObjectProperty, OWLDataProperty, OWLObjectUnionOf, OWLObjectIntersectionOf, OWLObjectSomeValuesFrom, \
<<<<<<< HEAD
    OWLObjectPropertyExpression, OWLObjectComplementOf, OWLObjectAllValuesFrom, IRI
from owlapy.util import NamedFixedSet
=======
    OWLObjectPropertyExpression, OWLObjectComplementOf, OWLObjectAllValuesFrom, IRI, OWLObjectInverseOf
from owlapy.util import NamedFixedSet


logger = logging.getLogger(__name__)
>>>>>>> aad85167


class OWLReasoner_FastInstanceChecker(OWLReasoner):
    """Tries to check instances fast (but maybe incomplete)"""
    __slots__ = '_ontology', '_base_reasoner', \
<<<<<<< HEAD
                '_ind_enc', '_cls_to_ind', '_obj_prop', '_objectsomevalues_cache', \
=======
                '_ind_enc', '_cls_to_ind', '_obj_prop', '_obj_prop_inv', '_objectsomevalues_cache', \
>>>>>>> aad85167
                '_negation_default'

    _ontology: OWLOntology
    _base_reasoner: OWLReasoner
    _cls_to_ind: Dict[OWLClass, int]  # Class => individuals
    _obj_prop: Dict[OWLObjectProperty, Mapping[int, int]]  # ObjectProperty => { individual => individuals }
    _obj_prop_inv: Dict[OWLObjectProperty, Mapping[int, int]]  # ObjectProperty => { individual => individuals }
    _ind_enc: NamedFixedSet[OWLNamedIndividual]
    _objectsomevalues_cache: Dict[OWLClassExpression, int]  # ObjectSomeValuesFrom => individuals

    def __init__(self, ontology: OWLOntology, base_reasoner: OWLReasoner, *, negation_default=False):
        """Fast instance checker

        Args:
            ontology: Ontology to use
            base_reasoner: Reasoner to get instances/types from"""
        super().__init__(ontology)
        self._ontology = ontology
        self._base_reasoner = base_reasoner
        self._negation_default = negation_default
        self._init()

    def _init(self):
        self._cls_to_ind = dict()
        self._obj_prop = dict()
        self._obj_prop_inv = dict()
        individuals = self._ontology.individuals_in_signature()
        self._ind_enc = NamedFixedSet(OWLNamedIndividual, individuals)
        self._objectsomevalues_cache = dict()

    def reset(self):
        """The reset method shall reset any cached state"""
        self._init()

    def data_property_domains(self, pe: OWLDataProperty, direct: bool = False) -> Iterable[OWLClass]:
        yield from self._base_reasoner.data_property_domains(pe, direct=direct)

    def object_property_domains(self, pe: OWLObjectProperty, direct: bool = False) -> Iterable[OWLClass]:
        yield from self._base_reasoner.object_property_domains(pe, direct=direct)

    def object_property_ranges(self, pe: OWLObjectProperty, direct: bool = False) -> Iterable[OWLClass]:
        yield from self._base_reasoner.object_property_ranges(pe, direct=direct)

    def equivalent_classes(self, ce: OWLClassExpression) -> Iterable[OWLClass]:
        yield from self._base_reasoner.equivalent_classes(ce)

    def data_property_values(self, ind: OWLNamedIndividual, pe: OWLDataProperty) -> Iterable:
        yield from self._base_reasoner.data_property_values(ind, pe)

    def object_property_values(self, ind: OWLNamedIndividual, pe: OWLObjectPropertyExpression) \
            -> Iterable[OWLNamedIndividual]:
        self._lazy_cache_obj_prop(pe)
        ind_enc = self._ind_enc(ind)
        if isinstance(pe, OWLObjectProperty):
            yield from self._ind_enc(self._obj_prop[pe][ind_enc])
        elif isinstance(pe, OWLObjectInverseOf):
            yield from self._ind_enc(self._obj_prop_inv[pe.get_named_property()][ind_enc])
        else:
            raise NotImplementedError

    def flush(self) -> None:
        self._base_reasoner.flush()

    def instances(self, ce: OWLClassExpression, direct: bool = False) -> Iterable[OWLNamedIndividual]:
        if direct:
            warning("direct not implemented")
        temp = self._find_instances(ce)
        yield from self._ind_enc(temp)

    def sub_classes(self, ce: OWLClassExpression, direct: bool = False) -> Iterable[OWLClass]:
        yield from self._base_reasoner.sub_classes(ce, direct=direct)

    def super_classes(self, ce: OWLClassExpression, direct: bool = False) -> Iterable[OWLClass]:
        yield from self._base_reasoner.super_classes(ce, direct=direct)

    def types(self, ind: OWLNamedIndividual, direct: bool = False) -> Iterable[OWLClass]:
        yield from self._base_reasoner.types(ind, direct=direct)

    def sub_data_properties(self, dp: OWLDataProperty, direct: bool = False) -> Iterable[OWLDataProperty]:
        yield from self._base_reasoner.sub_data_properties(dp=dp, direct=direct)

    def sub_object_properties(self, op: OWLObjectPropertyExpression, direct: bool = False)\
            -> Iterable[OWLObjectPropertyExpression]:
        yield from self._base_reasoner.sub_object_properties(op=op, direct=direct)

    def get_root_ontology(self) -> OWLOntology:
        return self._ontology

    def _lazy_cache_obj_prop(self, pe: OWLObjectPropertyExpression) -> None:
        """Get all individuals involved in this object property and put them in a Dict"""
        if isinstance(pe, OWLObjectInverseOf):
            inverse = True
            if pe.get_named_property() in self._obj_prop_inv:
                return
        elif isinstance(pe, OWLObjectProperty):
            inverse = False
            if pe in self._obj_prop:
                return
        else:
            raise NotImplementedError

        # Dict with Individual => Set[Individual]
        opc: Dict[int, int] = dict()

        # shortcut for owlready2
        from owlapy.owlready2 import OWLOntology_Owlready2
        if isinstance(self._ontology, OWLOntology_Owlready2):
            import owlready2
            # _x => owlready2 objects
            p_x: owlready2.ObjectProperty = self._ontology._world[pe.get_named_property().get_iri().as_str()]
            for l_x, r_x in p_x.get_relations():
                if inverse:
                    o_x = l_x
                    s_x = r_x
                else:
                    s_x = l_x
                    o_x = r_x
                if isinstance(s_x, owlready2.Thing) and isinstance(o_x, owlready2.Thing):
                    s_enc = self._ind_enc(OWLNamedIndividual(IRI.create(s_x.iri)))
                    o_enc = self._ind_enc(OWLNamedIndividual(IRI.create(o_x.iri)))
                    if s_enc in opc:
                        opc[s_enc] |= o_enc
                    else:
                        opc[s_enc] = o_enc
        else:
            for s_enc, s in self._ind_enc.items():
                opc[s_enc] = self._ind_enc(self._base_reasoner.object_property_values(s, pe))

        if inverse:
            self._obj_prop_inv[pe.get_named_property()] = MappingProxyType(opc)
        else:
            self._obj_prop[pe] = MappingProxyType(opc)

    # single dispatch is still not implemented in mypy, see https://github.com/python/mypy/issues/2904
    @singledispatchmethod
    def _find_instances(self, ce: OWLClassExpression) -> int:
        raise NotImplementedError(ce)

    @_find_instances.register
    def _(self, c: OWLClass) -> int:
        self._lazy_cache_class(c)
        return self._cls_to_ind[c]

    @_find_instances.register
    def _(self, ce: OWLObjectUnionOf):
        return reduce(operator.or_, map(self._find_instances, ce.operands()))

    @_find_instances.register
    def _(self, ce: OWLObjectIntersectionOf):
        return reduce(operator.and_, map(self._find_instances, ce.operands()))

    @_find_instances.register
    def _(self, ce: OWLObjectSomeValuesFrom):
        if ce in self._objectsomevalues_cache:
            return self._objectsomevalues_cache[ce]

        p = ce.get_property()
        assert isinstance(p, OWLObjectPropertyExpression)
        self._lazy_cache_obj_prop(p)

        filler_ind_enc = self._find_instances(ce.get_filler())
        ind_enc = 0
        if isinstance(p, OWLObjectInverseOf):
            ops = self._obj_prop_inv[p.get_named_property()]
        elif isinstance(p, OWLObjectProperty):
            ops = self._obj_prop[p]
        else:
            raise ValueError

        for s_enc, o_set_enc in ops.items():
            if o_set_enc & filler_ind_enc:
                ind_enc |= s_enc

        self._objectsomevalues_cache[ce] = ind_enc
        return ind_enc

    @_find_instances.register
    def _(self, ce: OWLObjectComplementOf):
        if self._negation_default:
            all = (1 << len(self._ind_enc)) - 1
            complement_ind_enc = self._find_instances(ce.get_operand())
            return all ^ complement_ind_enc
        else:
            # TODO! XXX
<<<<<<< HEAD
=======
            logger.warning("Object Complement Of not implemented at %s", ce)
>>>>>>> aad85167
            return 0
            # if self.complement_as_negation:
            #     ...
            # else:
            #     self._lazy_cache_negation

    @_find_instances.register
    def _(self, ce: OWLObjectAllValuesFrom):
<<<<<<< HEAD
        # TODO! XXX
        return 0
=======
        return self._find_instances(
            OWLObjectSomeValuesFrom(
                property=ce.get_property(),
                filler=ce.get_filler().get_object_complement_of().get_nnf()
            ).get_object_complement_of())
>>>>>>> aad85167

    def _lazy_cache_class(self, c: OWLClass) -> None:
        if c in self._cls_to_ind:
            return
        temp = self._base_reasoner.instances(c)
        self._cls_to_ind[c] = self._ind_enc(temp)<|MERGE_RESOLUTION|>--- conflicted
+++ resolved
@@ -7,26 +7,17 @@
 
 from owlapy.model import OWLReasoner, OWLOntology, OWLNamedIndividual, OWLClass, OWLClassExpression, \
     OWLObjectProperty, OWLDataProperty, OWLObjectUnionOf, OWLObjectIntersectionOf, OWLObjectSomeValuesFrom, \
-<<<<<<< HEAD
-    OWLObjectPropertyExpression, OWLObjectComplementOf, OWLObjectAllValuesFrom, IRI
-from owlapy.util import NamedFixedSet
-=======
     OWLObjectPropertyExpression, OWLObjectComplementOf, OWLObjectAllValuesFrom, IRI, OWLObjectInverseOf
 from owlapy.util import NamedFixedSet
 
 
 logger = logging.getLogger(__name__)
->>>>>>> aad85167
 
 
 class OWLReasoner_FastInstanceChecker(OWLReasoner):
     """Tries to check instances fast (but maybe incomplete)"""
     __slots__ = '_ontology', '_base_reasoner', \
-<<<<<<< HEAD
-                '_ind_enc', '_cls_to_ind', '_obj_prop', '_objectsomevalues_cache', \
-=======
                 '_ind_enc', '_cls_to_ind', '_obj_prop', '_obj_prop_inv', '_objectsomevalues_cache', \
->>>>>>> aad85167
                 '_negation_default'
 
     _ontology: OWLOntology
@@ -211,10 +202,7 @@
             return all ^ complement_ind_enc
         else:
             # TODO! XXX
-<<<<<<< HEAD
-=======
             logger.warning("Object Complement Of not implemented at %s", ce)
->>>>>>> aad85167
             return 0
             # if self.complement_as_negation:
             #     ...
@@ -223,16 +211,11 @@
 
     @_find_instances.register
     def _(self, ce: OWLObjectAllValuesFrom):
-<<<<<<< HEAD
-        # TODO! XXX
-        return 0
-=======
         return self._find_instances(
             OWLObjectSomeValuesFrom(
                 property=ce.get_property(),
                 filler=ce.get_filler().get_object_complement_of().get_nnf()
             ).get_object_complement_of())
->>>>>>> aad85167
 
     def _lazy_cache_class(self, c: OWLClass) -> None:
         if c in self._cls_to_ind:
